/*
 * Copyright (c) 2018 Android Pirates
 *
 * Licensed under the Apache License, Version 2.0 (the "License");
 * you may not use this file except in compliance with the License.
 * You may obtain a copy of the License at
 *
 *        http://www.apache.org/licenses/LICENSE-2.0
 *
 * Unless required by applicable law or agreed to in writing, software
 * distributed under the License is distributed on an "AS IS" BASIS,
 * WITHOUT WARRANTIES OR CONDITIONS OF ANY KIND, either express or implied.
 * See the License for the specific language governing permissions and
 * limitations under the License.
 */

package ru.androidpirates.permissions.retriever

import android.app.Activity
import android.content.Context
import android.content.Intent
import android.content.pm.PackageManager
import android.net.Uri
import android.os.Build
import android.provider.Settings
import android.support.annotation.StringRes
import android.support.v4.app.ActivityCompat
import android.support.v4.content.ContextCompat
import android.support.v7.app.AlertDialog
import android.util.Log
import android.app.Fragment as PlatformFragment
import android.support.v4.app.Fragment as SupportFragment

@Suppress("DEPRECATION")
class PermissionRetriever {
    private var pendingIfGrantedAction: (() -> Unit)? = null
    private var pendingIfUnacceptedAction: (() -> Unit)? = null
    private var appCompatFragment: SupportFragment? = null
    private var platformFragment: PlatformFragment? = null
    private var activity: Activity? = null
    private var isLoggingEnabled: Boolean? = null
    private var isSilentMode: Boolean? = null

    private var isRewriteProtectionDisabled = true

    private val permissionsRationalesMap: MutableMap<String, Any> = HashMap()

    private val context: Context
        get() = when {
            platformFragment != null -> platformFragment!!.activity
            appCompatFragment != null -> appCompatFragment!!.activity!!
            else -> activity!!
        }

    /**
     * This method defines usage of "silent mode". It means [AlertDialog] will not be called
     * after declining some permissions, also if `ifUnaccepted` is present, it will be called
     * immediately.
     *
     *
     * This setting overrides same global setting
     *
     * @param isSilentMode value for turning on/off "silent mode"
     * @return this instance for chained calls
     */
    fun silentMode(isSilentMode: Boolean): PermissionRetriever {
        if (isRewriteProtectionDisabled) {
            this.isSilentMode = isSilentMode
        } else {
            logRewriteProtectionEnabled()
        }
        return this
    }

    /**
     * This method defines usage of error logging.
     *
     *
     * This setting overrides same global setting
     *
     * @param isLoggingEnabled for turning on/off logging
     * @return this instance for chained calls
     */
    fun logging(isLoggingEnabled: Boolean): PermissionRetriever {
        if (isRewriteProtectionDisabled) {
            this.isLoggingEnabled = isLoggingEnabled
        } else {
            logRewriteProtectionEnabled()
        }
        return this
    }

    /**
     * This method puts a permission with associated resource id of explanation for a request.
     *
     * @param permission name of permission from [android.Manifest.permission]
     * @param explanation some information about usage this permission, this part will be displayed
     *                    to user if request will be denied
     *
     * @return this instance for chained calls
     *
     * @see android.Manifest.permission
     */
    fun withPermission(permission: String, @StringRes explanation: Int): PermissionRetriever {
<<<<<<< HEAD
        if (mIsRewriteProtectionDisabled) {
            if (permission.isNotBlank()) {
                mPermissionsRationalesMap[permission] = explanation
=======
        if (isRewriteProtectionDisabled) {
            if (permission.isNotBlank()) {
                permissionsRationalesMap[permission] = explanation
>>>>>>> c4b56e5c
            } else {
                logPermissionIsEmpty()
            }
        } else {
            logRewriteProtectionEnabled()
        }
        return this
    }

    /**
     * This method puts a permission with associated string explanation for a request.
     *
     * @param permission name of permission from [android.Manifest.permission]
     * @param explanation some information about usage this permission, this part will be displayed
     *                    to user if request will be denied
     *
     * @return this instance for chained calls
     *
     * @see android.Manifest.permission
     */
    @JvmOverloads
    fun withPermission(permission: String, explanation: String? = null): PermissionRetriever {
<<<<<<< HEAD
        if (mIsRewriteProtectionDisabled) {
            if (permission.isNotBlank()) {
                mPermissionsRationalesMap[permission] = explanation ?: ""
=======
        if (isRewriteProtectionDisabled) {
            if (permission.isNotBlank()) {
                permissionsRationalesMap[permission] = explanation ?: ""
>>>>>>> c4b56e5c
            } else {
                logPermissionIsEmpty()
            }
        } else {
            logRewriteProtectionEnabled()
        }
        return this
    }

    /**
     * This method requests permissions and if when a user accepts it invokes the presented blocks
     * of code.
     *
     * @param caller an object who can be instantiated from [android.app.Fragment]
<<<<<<< HEAD
     *               or [android.support.v4.app.Fragment]
     *               or [android.app.Activity]
     */
    fun run(caller: Any) {
        run(caller, null)
    }

    /**
     * This method requests permissions and if when a user accepts it invokes the presented blocks
     * of code.
     *
     * @param caller an object who can be instantiated from [android.app.Fragment]
     *               or [android.support.v4.app.Fragment]
     *               or [android.app.Activity]
     * @param ifGranted the runnable who will be invoked when a user will accept the requested
     *                  permissions
     */
    fun run(caller: Any, ifGranted: (() -> Unit)?) {
        run(caller, ifGranted, null)
    }

    /**
     * This method requests permissions and if when a user accepts it invokes the presented blocks
     * of code.
     *
     * @param caller an object who can be instantiated from [android.app.Fragment]
     *               or [android.support.v4.app.Fragment]
     *               or [android.app.Activity]
=======
     * or [android.support.v4.app.Fragment] or [android.app.Activity]
>>>>>>> c4b56e5c
     * @param ifGranted the runnable who will be invoked when a user will accept the requested
     *                  permissions
     * @param ifUnaccepted the runnable who will be invoked when a user will decline at least
     *                     one of the requested permissions
     */
<<<<<<< HEAD
    fun run(caller: Any, ifGranted: (() -> Unit)?, ifUnaccepted: (() -> Unit)?) {
        if (mIsRewriteProtectionDisabled) {
=======
    @JvmOverloads
    fun run(caller: Any, ifGranted: (() -> Unit)? = null, ifUnaccepted: (() -> Unit)? = null) {
        if (isRewriteProtectionDisabled) {
>>>>>>> c4b56e5c
            setTrueCaller(caller)
            pendingIfGrantedAction = ifGranted
            pendingIfUnacceptedAction = ifUnaccepted
            if (isSilentMode == null) {
<<<<<<< HEAD
                isSilentMode = Global.isSilentMode
            }
            if (isLoggingEnabled == null) {
                isLoggingEnabled = Global.isLoggingEnabled
=======
                isSilentMode = Global.instance.isSilentMode
            }
            if (isLoggingEnabled == null) {
                isLoggingEnabled = Global.instance.isLoggingEnabled
>>>>>>> c4b56e5c
            }
            isRewriteProtectionDisabled = false
            checkAndRun()
        } else {
            logRewriteProtectionEnabled()
        }
    }

    /**
     * This method should be called in `onPermissionResult` of your `Fragment`
     * or `Activity`.
     *
     *
     * It checks request code and if it equaled [REQUEST_PERMISSIONS_CODE] does some checks
     * for showing the [AlertDialog] or run `ifUnaccepted` block if it present and the
     * [silentMode] turned on.
     *
     * @param requestCode a request code delegated from `onPermissionResult` of your
     *                    `Fragment` or `Activity`
     * @return true if `requestCode` is equaled [REQUEST_PERMISSIONS_CODE] and
     *         `PermissionRetriever` will do some stuff
     */
    fun onPermissionResult(requestCode: Int): Boolean {
        if (requestCode != REQUEST_PERMISSIONS_CODE) {
            return false
        } else {
            if (check()) {
                runGranted()
            } else {
                if (somePermissionPermanentlyDenied()) {
                    showRationaleToSettings()
                } else {
                    showRationaleToRequest()
                }
            }
            return true
        }
    }

    /**
     * This method clears internal variables for make this instance are re-used. It will be called
     * automatically after calling `ifGranted` or `ifUnaccepted` blocks.
     */
    fun clear() {
        permissionsRationalesMap.clear()
        platformFragment = null
        appCompatFragment = null
        activity = null
        pendingIfGrantedAction = null
        pendingIfUnacceptedAction = null
        isSilentMode = null
        isLoggingEnabled = null
        isRewriteProtectionDisabled = true
    }

    private fun logRewriteProtectionEnabled() {
        if (isLoggingEnabled!!) {
            Log.e(
                    LOG_TAG, "Rewrite protection is enabled, call clear() for re-use this " +
                    "instance. @" + hashCode()
            )
        }
    }

    private fun logPermissionIsEmpty() {
        if (isLoggingEnabled!!) {
            Log.e(LOG_TAG, "Passed permissions can not be empty!")
        }
    }

    @Throws(IllegalArgumentException::class)
    private fun setTrueCaller(caller: Any) {
        when (caller) {
            is PlatformFragment -> platformFragment = caller
            is SupportFragment -> appCompatFragment = caller
            is Activity -> activity = caller
            else -> throw IllegalArgumentException("Passed wrong caller object")
        }
    }

    private fun checkAndRun() {
        if (check()) {
            runGranted()
        } else {
            if (shouldShowRationale()) {
                showRationaleToRequest()
            } else {
                request()
            }
        }
    }

    private fun check(): Boolean {
        var allGranted = true
        if (!permissionsRationalesMap.isEmpty()) {
            val granted = ArrayList<Map.Entry<String, Any>>()
            permissionsRationalesMap.forEach {
                if (hasPermission(context, it.key)) {
                    granted.add(it)
                } else {
                    allGranted = false
                }
            }
            permissionsRationalesMap.entries.removeAll(granted)
        }
        return allGranted
    }

    private fun runGranted() {
        pendingIfGrantedAction?.invoke()
        clear()
    }

    private fun runUnaccepted() {
        pendingIfUnacceptedAction?.invoke()
        clear()
    }

    private fun request() {
        requestPermissions(permissionsRationalesMap.keys.toTypedArray())
    }

    private fun requestPermissions(permissions: Array<String>) {
        if (appCompatFragment != null) {
            appCompatFragment!!.requestPermissions(permissions, REQUEST_PERMISSIONS_CODE)
        } else if (platformFragment != null) {
            if (Build.VERSION.SDK_INT >= 23) {
                platformFragment!!.requestPermissions(permissions, REQUEST_PERMISSIONS_CODE)
            } else {
                if (isLoggingEnabled!!) {
                    Log.e(
                            LOG_TAG, "Current sdk < 23 ver api and used platform's Fragment. " +
                            "Request permissions wasn't called"
                    )
                }
            }
        } else {
            ActivityCompat.requestPermissions(activity!!, permissions, REQUEST_PERMISSIONS_CODE)
        }
    }

    private fun somePermissionPermanentlyDenied(): Boolean {
<<<<<<< HEAD
        return mPermissionsRationalesMap.keys.any { !shouldShowRequestPermissionRationale(it) }
    }

    private fun shouldShowRationale(): Boolean {
        return mPermissionsRationalesMap.keys.any { shouldShowRequestPermissionRationale(it) }
=======
        permissionsRationalesMap.keys.filter {
            !shouldShowRequestPermissionRationale(it)
        }.forEach {
            return true
        }
        return false
    }

    private fun shouldShowRationale(): Boolean {
        permissionsRationalesMap.keys.filter {
            shouldShowRequestPermissionRationale(it)
        }.forEach {
            return true
        }
        return false
>>>>>>> c4b56e5c
    }

    private fun shouldShowRequestPermissionRationale(permission: String): Boolean {
        return when {
            appCompatFragment != null -> {
                appCompatFragment!!.shouldShowRequestPermissionRationale(permission)
            }
            platformFragment != null -> {
                if (Build.VERSION.SDK_INT >= 23) {
                    platformFragment!!.shouldShowRequestPermissionRationale(permission)
                } else {
                    if (isLoggingEnabled!!) {
                        Log.w(
                                LOG_TAG, "Current sdk < 23 ver api and used platform's " +
                                "Fragment. Trying to get value from " +
                                "Activity.shouldShowRequestPermissionRationale()"
                        )
                    }
                    ActivityCompat.shouldShowRequestPermissionRationale(activity!!, permission)
                }
            }
            else -> ActivityCompat.shouldShowRequestPermissionRationale(activity!!, permission)
        }
    }

    private fun showRationaleToRequest() {
        if (!isSilentMode!!) {
            prepareDialog()
                    .setPositiveButton(R.string.perm_retriever_button_ask_again) { _, _ ->
                        request()
                    }
                    .show()
        } else {
            runUnaccepted()
        }
    }

    private fun showRationaleToSettings() {
        if (!isSilentMode!!) {
            prepareDialog()
                    .setPositiveButton(R.string.perm_retriever_button_settings) { _, _ ->
                        context.startActivity(intentToSettings())
                    }
                    .show()
        } else {
            runUnaccepted()
        }
    }

    private fun prepareDialog(): AlertDialog.Builder {
<<<<<<< HEAD
        val permCount = mPermissionsRationalesMap.size
        val message = StringBuilder(
                getQuantity(
                        R.string.perm_retriever_message_denied_one,
                        R.string.perm_retriever_message_denied_many,
                        permCount
                )
        )
=======
        val permCount = permissionsRationalesMap.size
        val message = StringBuilder(getQuantity(
                R.string.perm_retriever_message_denied_one,
                R.string.perm_retriever_message_denied_many,
                permCount
        ))
>>>>>>> c4b56e5c

        permissionsRationalesMap.forEach { permission, explanation ->
            message.append("\n").append(cutPermissionName(permission))

            if (explanation is Int) {
                if (explanation != -1) {
                    message.append(" - ").append(context.getString(explanation))
                }
            } else if (explanation is String) {
                if (explanation.isNotBlank()) {
                    message.append(" - ").append(explanation)
                }
            }
        }
<<<<<<< HEAD
        return AlertDialog.Builder(context!!)
                .setTitle(
                        getQuantity(
                                R.string.perm_retriever_title_denied_one,
                                R.string.perm_retriever_title_denied_many,
                                permCount
                        )
                )
=======
        return AlertDialog.Builder(context)
                .setTitle(getQuantity(
                        R.string.perm_retriever_title_denied_one,
                        R.string.perm_retriever_title_denied_many,
                        permCount
                ))
>>>>>>> c4b56e5c
                .setMessage(message)
                .setOnCancelListener { runUnaccepted() }
                .setNegativeButton(R.string.perm_retriever_button_cancel) { _, _ ->
                    runUnaccepted()
                }
    }

    private fun cutPermissionName(permission: String): String {
        val lastDotIndex = permission.lastIndexOf('.') + 1
        return permission.substring(lastDotIndex).replace("_", " ")
    }

    private fun intentToSettings(): Intent {
        return Intent(Settings.ACTION_APPLICATION_DETAILS_SETTINGS)
                .setData(Uri.fromParts("package", context.packageName, null))
    }

    private fun getQuantity(@StringRes oneId: Int, @StringRes manyId: Int, quantity: Int): String {
        return context.getString(if (quantity > 1) manyId else oneId)
    }

    companion object {
        private const val LOG_TAG = "PermissionRetriever"
        private const val REQUEST_PERMISSIONS_CODE = 1689

        /**
         * Checks passed permission.
         *
         * @param permission permission for check
         * @param caller an object who can be instantiated from [android.app.Fragment]
         * or [android.support.v4.app.Fragment] or [android.app.Activity]
         *
         * @return true if passed permission are grated
         *
         * @throws IllegalArgumentException if passed caller not an instance of expected types
         *
         * @see android.Manifest.permission
         */
        @JvmStatic fun hasPermission(caller: Any, permission: String): Boolean {
            return hasPermission(getContextFromCaller(caller), permission)
        }

        /**
         * Checks all passed permissions.
         *
         * @param permissions array of permission for check
         * @param caller an object who can be instantiated from [android.app.Fragment]
         * or [android.support.v4.app.Fragment] or [android.app.Activity]
         *
         * @return true if all passed permissions are grated
         *
         * @throws IllegalArgumentException if passed caller not an instance of expected types
         *
         * @see android.Manifest.permission
         */
        @JvmStatic fun hasAllPermissions(caller: Any, vararg permissions: String): Boolean {
            val context = getContextFromCaller(caller)
            return permissions.all { hasPermission(context, it) }
        }

        /**
         * Checks all passed permissions.
         *
         * @param permissions collection of permission for check
         * @param caller an object who can be instantiated from [android.app.Fragment]
         * or [android.support.v4.app.Fragment] or [android.app.Activity]
         *
         * @return true if all passed permissions are grated
         *
         * @throws IllegalArgumentException if passed caller not an instance of expected types
         *
         * @see android.Manifest.permission
         */
        @JvmStatic fun hasAllPermissions(caller: Any, permissions: List<String>): Boolean {
            return hasAllPermissions(caller, *permissions.toTypedArray())
        }

        @JvmStatic private fun hasPermission(context: Context, permission: String): Boolean {
            return ContextCompat.checkSelfPermission(context, permission) ==
                    PackageManager.PERMISSION_GRANTED
        }

        @JvmStatic
        @Throws(IllegalArgumentException::class)
        private fun getContextFromCaller(caller: Any): Context {
            return when (caller) {
                is PlatformFragment -> caller.activity
                is SupportFragment -> caller.activity!!
                is Activity -> caller
                else -> throw IllegalArgumentException("Cant get context from caller")
            }
        }
    }

<<<<<<< HEAD
    /** Global settings for [PermissionRetriever] */
    object Global {
        /** Turning on/off global logging */
        @JvmField var isLoggingEnabled = false

        /** Turning on/off global "silent mode" */
        @JvmField var isSilentMode = false
=======
    /**
     * Global settings for [PermissionRetriever]
     * */
    class Global private constructor() {

        companion object {

            /**
             * @return singleton instance of global settings
             */
            @JvmStatic internal val instance: Global by lazy { Holder.INSTANCE }

            /**
             * This method defines usage of "silent mode". Like as
             * [PermissionRetriever.silentMode], but have global effect
             *
             * @param silentMode value for turning on/off global "silent mode"
             */
            @JvmStatic fun setSilentMode(silentMode: Boolean) {
                instance.isSilentMode = silentMode
            }

            /**
             * This method defines usage of error logging. Like as
             * [PermissionRetriever.logging], but have global effect
             *
             * @param loggingEnabled for turning on/off global logging
             */
            @JvmStatic fun setLoggingEnabled(loggingEnabled: Boolean) {
                instance.isLoggingEnabled = loggingEnabled
            }
        }

        internal var isLoggingEnabled = false
        internal var isSilentMode = false

        private object Holder {
            val INSTANCE = Global()
        }
>>>>>>> c4b56e5c
    }
}<|MERGE_RESOLUTION|>--- conflicted
+++ resolved
@@ -27,6 +27,7 @@
 import android.support.v4.app.ActivityCompat
 import android.support.v4.content.ContextCompat
 import android.support.v7.app.AlertDialog
+import android.text.TextUtils
 import android.util.Log
 import android.app.Fragment as PlatformFragment
 import android.support.v4.app.Fragment as SupportFragment
@@ -102,15 +103,9 @@
      * @see android.Manifest.permission
      */
     fun withPermission(permission: String, @StringRes explanation: Int): PermissionRetriever {
-<<<<<<< HEAD
-        if (mIsRewriteProtectionDisabled) {
-            if (permission.isNotBlank()) {
-                mPermissionsRationalesMap[permission] = explanation
-=======
         if (isRewriteProtectionDisabled) {
             if (permission.isNotBlank()) {
                 permissionsRationalesMap[permission] = explanation
->>>>>>> c4b56e5c
             } else {
                 logPermissionIsEmpty()
             }
@@ -133,15 +128,9 @@
      */
     @JvmOverloads
     fun withPermission(permission: String, explanation: String? = null): PermissionRetriever {
-<<<<<<< HEAD
-        if (mIsRewriteProtectionDisabled) {
-            if (permission.isNotBlank()) {
-                mPermissionsRationalesMap[permission] = explanation ?: ""
-=======
         if (isRewriteProtectionDisabled) {
             if (permission.isNotBlank()) {
                 permissionsRationalesMap[permission] = explanation ?: ""
->>>>>>> c4b56e5c
             } else {
                 logPermissionIsEmpty()
             }
@@ -156,7 +145,6 @@
      * of code.
      *
      * @param caller an object who can be instantiated from [android.app.Fragment]
-<<<<<<< HEAD
      *               or [android.support.v4.app.Fragment]
      *               or [android.app.Activity]
      */
@@ -183,39 +171,22 @@
      * of code.
      *
      * @param caller an object who can be instantiated from [android.app.Fragment]
-     *               or [android.support.v4.app.Fragment]
-     *               or [android.app.Activity]
-=======
      * or [android.support.v4.app.Fragment] or [android.app.Activity]
->>>>>>> c4b56e5c
      * @param ifGranted the runnable who will be invoked when a user will accept the requested
      *                  permissions
      * @param ifUnaccepted the runnable who will be invoked when a user will decline at least
      *                     one of the requested permissions
      */
-<<<<<<< HEAD
     fun run(caller: Any, ifGranted: (() -> Unit)?, ifUnaccepted: (() -> Unit)?) {
-        if (mIsRewriteProtectionDisabled) {
-=======
-    @JvmOverloads
-    fun run(caller: Any, ifGranted: (() -> Unit)? = null, ifUnaccepted: (() -> Unit)? = null) {
         if (isRewriteProtectionDisabled) {
->>>>>>> c4b56e5c
             setTrueCaller(caller)
             pendingIfGrantedAction = ifGranted
             pendingIfUnacceptedAction = ifUnaccepted
             if (isSilentMode == null) {
-<<<<<<< HEAD
                 isSilentMode = Global.isSilentMode
             }
             if (isLoggingEnabled == null) {
                 isLoggingEnabled = Global.isLoggingEnabled
-=======
-                isSilentMode = Global.instance.isSilentMode
-            }
-            if (isLoggingEnabled == null) {
-                isLoggingEnabled = Global.instance.isLoggingEnabled
->>>>>>> c4b56e5c
             }
             isRewriteProtectionDisabled = false
             checkAndRun()
@@ -239,9 +210,7 @@
      *         `PermissionRetriever` will do some stuff
      */
     fun onPermissionResult(requestCode: Int): Boolean {
-        if (requestCode != REQUEST_PERMISSIONS_CODE) {
-            return false
-        } else {
+        if (requestCode == REQUEST_PERMISSIONS_CODE) {
             if (check()) {
                 runGranted()
             } else {
@@ -253,6 +222,7 @@
             }
             return true
         }
+        return false
     }
 
     /**
@@ -273,10 +243,8 @@
 
     private fun logRewriteProtectionEnabled() {
         if (isLoggingEnabled!!) {
-            Log.e(
-                    LOG_TAG, "Rewrite protection is enabled, call clear() for re-use this " +
-                    "instance. @" + hashCode()
-            )
+            Log.e(LOG_TAG, "Rewrite protection is enabled, call clear() for re-use this " +
+                    "instance. @" + hashCode())
         }
     }
 
@@ -346,10 +314,8 @@
                 platformFragment!!.requestPermissions(permissions, REQUEST_PERMISSIONS_CODE)
             } else {
                 if (isLoggingEnabled!!) {
-                    Log.e(
-                            LOG_TAG, "Current sdk < 23 ver api and used platform's Fragment. " +
-                            "Request permissions wasn't called"
-                    )
+                    Log.e(LOG_TAG, "Current sdk < 23 ver api and used platform's Fragment. " +
+                            "Request permissions wasn't called")
                 }
             }
         } else {
@@ -358,29 +324,11 @@
     }
 
     private fun somePermissionPermanentlyDenied(): Boolean {
-<<<<<<< HEAD
-        return mPermissionsRationalesMap.keys.any { !shouldShowRequestPermissionRationale(it) }
+        return permissionsRationalesMap.keys.any { !shouldShowRequestPermissionRationale(it) }
     }
 
     private fun shouldShowRationale(): Boolean {
-        return mPermissionsRationalesMap.keys.any { shouldShowRequestPermissionRationale(it) }
-=======
-        permissionsRationalesMap.keys.filter {
-            !shouldShowRequestPermissionRationale(it)
-        }.forEach {
-            return true
-        }
-        return false
-    }
-
-    private fun shouldShowRationale(): Boolean {
-        permissionsRationalesMap.keys.filter {
-            shouldShowRequestPermissionRationale(it)
-        }.forEach {
-            return true
-        }
-        return false
->>>>>>> c4b56e5c
+        return permissionsRationalesMap.keys.any { shouldShowRequestPermissionRationale(it) }
     }
 
     private fun shouldShowRequestPermissionRationale(permission: String): Boolean {
@@ -393,11 +341,9 @@
                     platformFragment!!.shouldShowRequestPermissionRationale(permission)
                 } else {
                     if (isLoggingEnabled!!) {
-                        Log.w(
-                                LOG_TAG, "Current sdk < 23 ver api and used platform's " +
+                        Log.w(LOG_TAG, "Current sdk < 23 ver api and used platform's " +
                                 "Fragment. Trying to get value from " +
-                                "Activity.shouldShowRequestPermissionRationale()"
-                        )
+                                "Activity.shouldShowRequestPermissionRationale()")
                     }
                     ActivityCompat.shouldShowRequestPermissionRationale(activity!!, permission)
                 }
@@ -431,25 +377,14 @@
     }
 
     private fun prepareDialog(): AlertDialog.Builder {
-<<<<<<< HEAD
-        val permCount = mPermissionsRationalesMap.size
-        val message = StringBuilder(
-                getQuantity(
-                        R.string.perm_retriever_message_denied_one,
-                        R.string.perm_retriever_message_denied_many,
-                        permCount
-                )
-        )
-=======
         val permCount = permissionsRationalesMap.size
         val message = StringBuilder(getQuantity(
                 R.string.perm_retriever_message_denied_one,
                 R.string.perm_retriever_message_denied_many,
                 permCount
         ))
->>>>>>> c4b56e5c
-
-        permissionsRationalesMap.forEach { permission, explanation ->
+
+        for ((permission, explanation) in permissionsRationalesMap) {
             message.append("\n").append(cutPermissionName(permission))
 
             if (explanation is Int) {
@@ -462,23 +397,12 @@
                 }
             }
         }
-<<<<<<< HEAD
-        return AlertDialog.Builder(context!!)
-                .setTitle(
-                        getQuantity(
-                                R.string.perm_retriever_title_denied_one,
-                                R.string.perm_retriever_title_denied_many,
-                                permCount
-                        )
-                )
-=======
         return AlertDialog.Builder(context)
                 .setTitle(getQuantity(
                         R.string.perm_retriever_title_denied_one,
                         R.string.perm_retriever_title_denied_many,
                         permCount
                 ))
->>>>>>> c4b56e5c
                 .setMessage(message)
                 .setOnCancelListener { runUnaccepted() }
                 .setNegativeButton(R.string.perm_retriever_button_cancel) { _, _ ->
@@ -573,7 +497,6 @@
         }
     }
 
-<<<<<<< HEAD
     /** Global settings for [PermissionRetriever] */
     object Global {
         /** Turning on/off global logging */
@@ -581,46 +504,5 @@
 
         /** Turning on/off global "silent mode" */
         @JvmField var isSilentMode = false
-=======
-    /**
-     * Global settings for [PermissionRetriever]
-     * */
-    class Global private constructor() {
-
-        companion object {
-
-            /**
-             * @return singleton instance of global settings
-             */
-            @JvmStatic internal val instance: Global by lazy { Holder.INSTANCE }
-
-            /**
-             * This method defines usage of "silent mode". Like as
-             * [PermissionRetriever.silentMode], but have global effect
-             *
-             * @param silentMode value for turning on/off global "silent mode"
-             */
-            @JvmStatic fun setSilentMode(silentMode: Boolean) {
-                instance.isSilentMode = silentMode
-            }
-
-            /**
-             * This method defines usage of error logging. Like as
-             * [PermissionRetriever.logging], but have global effect
-             *
-             * @param loggingEnabled for turning on/off global logging
-             */
-            @JvmStatic fun setLoggingEnabled(loggingEnabled: Boolean) {
-                instance.isLoggingEnabled = loggingEnabled
-            }
-        }
-
-        internal var isLoggingEnabled = false
-        internal var isSilentMode = false
-
-        private object Holder {
-            val INSTANCE = Global()
-        }
->>>>>>> c4b56e5c
     }
 }